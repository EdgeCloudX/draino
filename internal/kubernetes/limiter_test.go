package kubernetes

import (
	"errors"
	"reflect"
	"testing"
	"time"

	"go.uber.org/zap"
	core "k8s.io/api/core/v1"
	meta "k8s.io/apimachinery/pkg/apis/meta/v1"
	v1 "k8s.io/apimachinery/pkg/apis/meta/v1"
	"k8s.io/apimachinery/pkg/labels"
	"k8s.io/apimachinery/pkg/runtime"
	"k8s.io/client-go/kubernetes/fake"
	"k8s.io/client-go/util/flowcontrol"
)

func getNodesTestSlice() []*core.Node {
	return []*core.Node{
		{
			ObjectMeta: v1.ObjectMeta{
				Name:   "A",
				Labels: map[string]string{"A": "A"},
			},
			Spec: core.NodeSpec{
				Taints: []core.Taint{
					{Key: "A", Value: "A"},
				},
			},
			Status: core.NodeStatus{
				Conditions: []core.NodeCondition{
					{Type: core.NodeReady, Status: core.ConditionTrue},
				},
			},
		},
		{
			ObjectMeta: v1.ObjectMeta{
				Name:   "A-cordon",
				Labels: map[string]string{"A": "A"},
			},
			Spec: core.NodeSpec{
				Taints: []core.Taint{
					{Key: "A", Value: "A"},
				},
				Unschedulable: true,
			},
			Status: core.NodeStatus{
				Conditions: []core.NodeCondition{
					{Type: core.NodeReady, Status: core.ConditionTrue},
				},
			},
		},
		{
			ObjectMeta: v1.ObjectMeta{
				Name: "AB",
				Labels: map[string]string{
					"A": "A", "B": "B",
				},
			},
			Spec: core.NodeSpec{
				Taints: []core.Taint{
					{Key: "A", Value: "A"}, {Key: "B", Value: "B"},
				},
			},
			Status: core.NodeStatus{
				Conditions: []core.NodeCondition{
					{Type: core.NodeReady, Status: core.ConditionTrue},
				},
			},
		},
		{
			ObjectMeta: v1.ObjectMeta{
				Name: "AB-cordon",
				Labels: map[string]string{
					"A": "A", "B": "B",
				},
			},
			Spec: core.NodeSpec{
				Taints: []core.Taint{
					{Key: "A", Value: "A"}, {Key: "B", Value: "B"},
				},
				Unschedulable: true,
			},
			Status: core.NodeStatus{
				Conditions: []core.NodeCondition{
					{Type: core.NodeReady, Status: core.ConditionTrue},
				},
			},
		},
		{
			ObjectMeta: v1.ObjectMeta{
				Name: "ABC",
				Labels: map[string]string{
					"A": "A", "B": "B", "C": "C",
				},
			},
			Spec: core.NodeSpec{
				Taints: []core.Taint{
					{Key: "A", Value: "A"}, {Key: "B", Value: "B"}, {Key: "C", Value: "C"},
				},
			},
			Status: core.NodeStatus{
				Conditions: []core.NodeCondition{
					{Type: core.NodeReady, Status: core.ConditionTrue},
				},
			},
		},
		{
			ObjectMeta: v1.ObjectMeta{
				Name: "ABC-cordon",
				Labels: map[string]string{
					"A": "A", "B": "B", "C": "C",
				},
			},
			Spec: core.NodeSpec{
				Taints: []core.Taint{
					{Key: "A", Value: "A"}, {Key: "B", Value: "B"}, {Key: "C", Value: "C"},
				},
				Unschedulable: true,
			},
			Status: core.NodeStatus{
				Conditions: []core.NodeCondition{
					{Type: core.NodeReady, Status: core.ConditionTrue},
				},
			},
		},
		{
			ObjectMeta: v1.ObjectMeta{
				Name: "D",
				Labels: map[string]string{
					"D": "D",
				},
			},
			Spec: core.NodeSpec{
				Taints: []core.Taint{
					{Key: "D", Value: "D"}, {Key: TaintNodeNotReady, Value: "NotReady"},
				},
			},
			Status: core.NodeStatus{
				Conditions: []core.NodeCondition{
					{Type: core.NodeNetworkUnavailable, Status: core.ConditionTrue},
				},
			},
		},
	}
}

func getNodesTestMap() map[string]*core.Node {
	ret := map[string]*core.Node{}
	for _, node := range getNodesTestSlice() {
		ret[node.Name] = node
	}
	return ret
}

var pods = []*core.Pod{
	{
		ObjectMeta: meta.ObjectMeta{
			Name:        "IsMirror",
			Annotations: map[string]string{core.MirrorPodAnnotationKey: "definitelyahash"},
		},
	},
	{
		ObjectMeta: meta.ObjectMeta{
			Name: "HasLocalStorage"},
		Spec: core.PodSpec{
			Volumes: []core.Volume{
				{VolumeSource: core.VolumeSource{HostPath: &core.HostPathVolumeSource{}}},
				{VolumeSource: core.VolumeSource{EmptyDir: &core.EmptyDirVolumeSource{}}},
			},
		},
	},
	{
		ObjectMeta: meta.ObjectMeta{Name: "PodIsFailed"},
		Status:     core.PodStatus{Phase: core.PodFailed},
	},
	{
		ObjectMeta: meta.ObjectMeta{Name: "PodIsPending"},
		Status:     core.PodStatus{Phase: core.PodPending},
	},
}

func Test_getMatchingNodesForTaintCount(t *testing.T) {
	tests := []struct {
		name                 string
		selector             map[string]string
		nodes                []*core.Node
		wantCordonMatchCount int
		wantTotalMatchCount  int
	}{
		{
			name:                 "Nothing selected",
			selector:             map[string]string{"Other": "Value"},
			nodes:                getNodesTestSlice(),
			wantCordonMatchCount: 0,
			wantTotalMatchCount:  0,
		},
		{
			name:                 "A=A Selection",
			selector:             map[string]string{"A": "A"},
			nodes:                getNodesTestSlice(),
			wantCordonMatchCount: 3,
			wantTotalMatchCount:  6,
		},
		{
			name:                 "C=C Selection",
			selector:             map[string]string{"C": "C"},
			nodes:                getNodesTestSlice(),
			wantCordonMatchCount: 1,
			wantTotalMatchCount:  2,
		},
		{
			name:                 "A=A,B=B Selection",
			selector:             map[string]string{"A": "A", "B": "B"},
			nodes:                getNodesTestSlice(),
			wantCordonMatchCount: 2,
			wantTotalMatchCount:  4,
		},
	}
	for _, tt := range tests {
		t.Run(tt.name, func(t *testing.T) {
			gotCordonMatchCount, gotTotalMatchCount := getMatchingNodesForTaintCount(tt.selector, tt.nodes)
			if gotCordonMatchCount != tt.wantCordonMatchCount {
				t.Errorf("getMatchingNodesForTaintCount() gotCordonMatchCount = %v, want %v", gotCordonMatchCount, tt.wantCordonMatchCount)
			}
			if gotTotalMatchCount != tt.wantTotalMatchCount {
				t.Errorf("getMatchingNodesForTaintCount() gotTotalMatchCount = %v, want %v", gotTotalMatchCount, tt.wantTotalMatchCount)
			}
		})
	}
}

func Test_getMatchingNodesForLabelsCount(t *testing.T) {
	tests := []struct {
		name                 string
		selector             map[string]string
		nodes                []*core.Node
		wantCordonMatchCount int
		wantTotalMatchCount  int
	}{
		{
			name:                 "Nothing selected",
			selector:             map[string]string{"Other": "Value"},
			nodes:                getNodesTestSlice(),
			wantCordonMatchCount: 0,
			wantTotalMatchCount:  0,
		},
		{
			name:                 "A=A Selection",
			selector:             map[string]string{"A": "A"},
			nodes:                getNodesTestSlice(),
			wantCordonMatchCount: 3,
			wantTotalMatchCount:  6,
		},
		{
			name:                 "C=C Selection",
			selector:             map[string]string{"C": "C"},
			nodes:                getNodesTestSlice(),
			wantCordonMatchCount: 1,
			wantTotalMatchCount:  2,
		},
		{
			name:                 "A=A,B=B Selection",
			selector:             map[string]string{"A": "A", "B": "B"},
			nodes:                getNodesTestSlice(),
			wantCordonMatchCount: 2,
			wantTotalMatchCount:  4,
		},
	}
	for _, tt := range tests {
		t.Run(tt.name, func(t *testing.T) {
			gotCordonMatchCount, gotTotalMatchCount := getMatchingNodesCount(labels.SelectorFromSet(tt.selector), tt.nodes)
			if gotCordonMatchCount != tt.wantCordonMatchCount {
				t.Errorf("getMatchingNodesForTaintCount() gotCordonMatchCount = %v, want %v", gotCordonMatchCount, tt.wantCordonMatchCount)
			}
			if gotTotalMatchCount != tt.wantTotalMatchCount {
				t.Errorf("getMatchingNodesForTaintCount() gotTotalMatchCount = %v, want %v", gotTotalMatchCount, tt.wantTotalMatchCount)
			}
		})
	}
}

func TestLimiter_CanCordon(t *testing.T) {
	maxNotReadyNodePeriod := DefaultMaxNotReadyNodesPeriod
	tests := []struct {
		name                 string
		globalBlockerBuilder func(store RuntimeObjectStore) GlobalBlocker
		limiterfuncs         map[string]LimiterFunc
		node                 *core.Node
		want                 bool
		want1                string
	}{
		{
			name:  "not limited",
			node:  getNodesTestMap()["AB"],
			want:  true,
			want1: "",
		},
		{
			name:  "already-cordon",
			node:  getNodesTestMap()["AB-cordon"],
			want:  true,
			want1: "",
		},
		{
			name:         "global limit 3",
			node:         getNodesTestMap()["AB"],
			limiterfuncs: map[string]LimiterFunc{"limiter3": MaxSimultaneousCordonLimiterFunc(3, false)},
			want:         false,
			want1:        "limiter3",
		},
		{
			name:         "global limit 75% not met",
			node:         getNodesTestMap()["AB"],
			limiterfuncs: map[string]LimiterFunc{"limiter75%": MaxSimultaneousCordonLimiterFunc(75, true)},
			want:         true,
			want1:        "",
		},
		{
			name:         "global limit 40% met",
			node:         getNodesTestMap()["AB"],
			limiterfuncs: map[string]LimiterFunc{"limiter40%": MaxSimultaneousCordonLimiterFunc(40, true)},
			want:         false,
			want1:        "limiter40%",
		},
		{
			name: "global limit ok, but limit on taint block",
			node: getNodesTestMap()["AB"],
			limiterfuncs: map[string]LimiterFunc{
				"limiter75%":       MaxSimultaneousCordonLimiterFunc(75, true),
				"limiter40%-taint": MaxSimultaneousCordonLimiterForTaintsFunc(40, true, []string{"B"}),
				"limiter10-taint":  MaxSimultaneousCordonLimiterForTaintsFunc(10, false, []string{"B"}),
			},
			want:  false,
			want1: "limiter40%-taint",
		},
		{
			name: "limit on taint ok, but limit on labels block",
			node: getNodesTestMap()["AB"],
			limiterfuncs: map[string]LimiterFunc{
				"limiter75%-taint":   MaxSimultaneousCordonLimiterForTaintsFunc(75, true, []string{"A"}),
				"limiter-label-A3":   MaxSimultaneousCordonLimiterForLabelsFunc(3, false, []string{"A"}),
				"limiter-label-B80%": MaxSimultaneousCordonLimiterForLabelsFunc(80, true, []string{"B"}),
			},
			want:  false,
			want1: "limiter-label-A3",
		},
		{
			name: "limit on %labels ok",
			node: getNodesTestMap()["AB"],
			limiterfuncs: map[string]LimiterFunc{
				"limiter-label-B80%": MaxSimultaneousCordonLimiterForLabelsFunc(80, true, []string{"B"}),
			},
			want:  true,
			want1: "",
		},
		{
			name: "allow first node of the group",
			node: getNodesTestMap()["D"],
			limiterfuncs: map[string]LimiterFunc{
				"limiter75%-taint": MaxSimultaneousCordonLimiterForTaintsFunc(75, true, []string{"D"}),
			},
			want:  true,
			want1: "",
		},
		{
			name: "limit on 15% of nodes NotReady with threshold at max=10%", // 15% = 1/7 nodes
			node: getNodesTestMap()["D"],
			globalBlockerBuilder: func(store RuntimeObjectStore) GlobalBlocker {
				g := NewGlobalBlocker(zap.NewNop())
				g.AddBlocker("limiter-notReady-10%", MaxNotReadyNodesCheckFunc(10, true, store, zap.NewNop()), maxNotReadyNodePeriod)
				g.blockers[0].updateBlockState()
				return g
			},
			want:  false,
			want1: "limiter-notReady-10%",
		},
		{
			name: "limit on 1 nodes NotReady with threshold at max=1",
			node: getNodesTestMap()["D"],
			globalBlockerBuilder: func(store RuntimeObjectStore) GlobalBlocker {
				g := NewGlobalBlocker(zap.NewNop())
				g.AddBlocker("limiter-notReady-1", MaxNotReadyNodesCheckFunc(1, false, store, zap.NewNop()), maxNotReadyNodePeriod)
				g.blockers[0].updateBlockState()
				return g
			},
			want:  false,
			want1: "limiter-notReady-1",
		},
		{
			name: "no limit on 15% nodes NotReady with threshold max=20%",
			node: getNodesTestMap()["D"],
			globalBlockerBuilder: func(store RuntimeObjectStore) GlobalBlocker {
				g := NewGlobalBlocker(zap.NewNop())
				g.AddBlocker("no-limiter-notReady-20%", MaxNotReadyNodesCheckFunc(20, true, store, zap.NewNop()), maxNotReadyNodePeriod)
				g.blockers[0].updateBlockState()
				return g
			},
			want:  true,
			want1: "",
		},
		{
			name: "no limit on 1 nodes NotReady with threshold max=20",
			node: getNodesTestMap()["D"],
			globalBlockerBuilder: func(store RuntimeObjectStore) GlobalBlocker {
				g := NewGlobalBlocker(zap.NewNop())
				g.AddBlocker("no-limiter-notReady-20", MaxNotReadyNodesCheckFunc(20, false, store, zap.NewNop()), maxNotReadyNodePeriod)
				g.blockers[0].updateBlockState()
				return g
			},
			want:  true,
			want1: "",
		},
	}
	for _, tt := range tests {
		t.Run(tt.name, func(t *testing.T) {
			var objects []runtime.Object
			for _, n := range getNodesTestSlice() {
				objects = append(objects, n)
			}
			kclient := fake.NewSimpleClientset(objects...)
			store, closeCh := RunStoreForTest(kclient)
			defer closeCh()
			l := &Limiter{
				logger:      zap.NewNop(),
				rateLimiter: flowcontrol.NewTokenBucketRateLimiter(200, 200),
			}
			l.SetNodeLister(store.Nodes())
			for k, v := range tt.limiterfuncs {
				l.AddLimiter(k, v)
			}
			if tt.globalBlockerBuilder != nil {
				gl := tt.globalBlockerBuilder(store)
				for name, blockStateFunc := range gl.GetBlockStateCacheAccessor() {
					localFunc := blockStateFunc
					l.AddLimiter(name, func(_ *core.Node, _, _ []*core.Node) (bool, error) { return !localFunc(), nil })
				}
			}

			got, got1 := l.CanCordon(tt.node)
			if got != tt.want {
				t.Errorf("CanCordon() got = %v, want %v", got, tt.want)
			}
			if got1 != tt.want1 {
				t.Errorf("CanCordon() got1 = %v, want %v", got1, tt.want1)
			}
		})
	}
}

func TestParseCordonMaxForKeys(t *testing.T) {
	tests := []struct {
		param   string
		value   int
		percent bool
		keys    []string
		wantErr bool
	}{
		{
			param:   "0", //missing token
			value:   -1,
			percent: false,
			wantErr: true,
		},
		{
			param:   "1,one",
			value:   1,
			percent: false,
			keys:    []string{"one"},
		},
		{
			param:   "1%,one",
			value:   1,
			percent: true,
			keys:    []string{"one"},
		},
		{
			param:   "1%%,one",
			value:   -1,
			percent: true,
			wantErr: true,
		},
		{
			param:   "23,app,cluster",
			value:   23,
			percent: false,
			keys:    []string{"app", "cluster"},
		},
	}
	for _, tt := range tests {
		t.Run(tt.param, func(t *testing.T) {
			got, got1, got2, err := ParseCordonMaxForKeys(tt.param)
			if (err != nil) != tt.wantErr {
				t.Errorf("ParseCordonMaxForKeys() error = %v, wantErr %v", err, tt.wantErr)
				return
			}
			if got != tt.value {
				t.Errorf("ParseCordonMaxForKeys() got = %v, want %v", got, tt.value)
			}
			if got1 != tt.percent {
				t.Errorf("ParseCordonMaxForKeys() got1 = %v, want %v", got1, tt.percent)
			}
			if !reflect.DeepEqual(got2, tt.keys) {
				t.Errorf("ParseCordonMaxForKeys() got2 = %v, want %v", got2, tt.keys)
			}
		})
	}
}

func TestIsLimiterError(t *testing.T) {
	tests := []struct {
		name string
		err  error
		want bool
	}{
		{
			name: "No",
			err:  errors.New("No"),
			want: false,
		},
		{
			name: "Yes",
			err:  NewLimiterError("Yes"),
			want: true,
		},
		{
			name: "nil",
			err:  nil,
			want: false,
		},
	}
	for _, tt := range tests {
		t.Run(tt.name, func(t *testing.T) {
			if tt.err != nil {
				if tt.err.Error() != tt.name {
					t.Errorf("errorMsg = %v, want %v", tt.err.Error(), tt.name)
				}
			}
			if got := IsLimiterError(tt.err); got != tt.want {
				t.Errorf("IsLimiterError() = %v, want %v", got, tt.want)
			}
		})
	}
}

func TestNodeReplacementLimiter(t *testing.T) {
	limiter := NewNodeReplacementLimiter(2, time.Now().Add(-2*time.Hour))
	if !limiter.CanAskForNodeReplacement() {
		t.FailNow()
	}
	if limiter.CanAskForNodeReplacement() {
		t.FailNow()
	}
	if limiter.CanAskForNodeReplacement() {
		t.FailNow()
	}
}

func TestPodLimiter(t *testing.T) {
	maxNotReadyNodePeriod := 5 * time.Millisecond
	tests := []struct {
		name                 string
		globalBlockerBuilder func(store RuntimeObjectStore) GlobalBlocker
		limiterfuncs         map[string]LimiterFunc
		nodes                []*core.Node
		pods                 []*core.Pod
		wantCanCordon        bool
		wantReason           string
	}{
		{
<<<<<<< HEAD
			name:          "not limited",
			nodes:         NodesMapAsSlice(),
			pods:          pods,
			wantCanCordon: true,
			wantReason:    "",
=======
			name:  "not limited",
			nodes: getNodesTestSlice(),
			pods:  pods,
			want:  true,
			want1: "",
>>>>>>> 95e1a53e
		},
		{
			name:  "limit on 1 pending pods with threshold at max=1",
			nodes: getNodesTestSlice(),
			pods:  pods,
			globalBlockerBuilder: func(store RuntimeObjectStore) GlobalBlocker {
				g := NewGlobalBlocker(zap.NewNop())
				g.AddBlocker("limiter-pending-pods-1", MaxPendingPodsCheckFunc(1, false, store, zap.NewNop()), maxNotReadyNodePeriod)
				g.blockers[0].updateBlockState()
				return g
			},
			wantCanCordon: false,
			wantReason:    "limiter-pending-pods-1",
		},
	}

	for _, tt := range tests {
		t.Run(tt.name, func(t *testing.T) {
			var objects []runtime.Object
			for _, p := range tt.pods {
				objects = append(objects, p)
			}
			for _, n := range tt.nodes {
				objects = append(objects, n)
			}
			kclient := fake.NewSimpleClientset(objects...)
			store, closeCh := RunStoreForTest(kclient)
			defer closeCh()

			l := &Limiter{
				logger:      zap.NewNop(),
				rateLimiter: flowcontrol.NewTokenBucketRateLimiter(200, 200),
			}
			l.SetNodeLister(store.Nodes())
			for k, v := range tt.limiterfuncs {
				l.AddLimiter(k, v)
			}
			if tt.globalBlockerBuilder != nil {
				gl := tt.globalBlockerBuilder(store)
				for name, blockStateFunc := range gl.GetBlockStateCacheAccessor() {
					localFunc := blockStateFunc
					l.AddLimiter(name, func(_ *core.Node, _, _ []*core.Node) (bool, error) { return !localFunc(), nil })
				}
			}
			time.Sleep(2 * maxNotReadyNodePeriod) // wait for the caches to update
			gotCanCordon, gotReason := l.CanCordon(tt.nodes[0])
			if gotCanCordon != tt.wantCanCordon {
				t.Errorf("CanCordon() got = %v, want %v", gotCanCordon, tt.wantCanCordon)
			}
			if gotReason != tt.wantReason {
				t.Errorf("CanCordon() got1 = %v, want %v", gotReason, tt.wantReason)
			}
		})
	}
}<|MERGE_RESOLUTION|>--- conflicted
+++ resolved
@@ -569,19 +569,11 @@
 		wantReason           string
 	}{
 		{
-<<<<<<< HEAD
 			name:          "not limited",
-			nodes:         NodesMapAsSlice(),
+			nodes:         getNodesTestSlice(),
 			pods:          pods,
 			wantCanCordon: true,
 			wantReason:    "",
-=======
-			name:  "not limited",
-			nodes: getNodesTestSlice(),
-			pods:  pods,
-			want:  true,
-			want1: "",
->>>>>>> 95e1a53e
 		},
 		{
 			name:  "limit on 1 pending pods with threshold at max=1",
